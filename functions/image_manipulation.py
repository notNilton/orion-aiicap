# image_manipulation.py

import numpy as np
from PIL import Image
import colorsys
from sklearn.cluster import MiniBatchKMeans
from scipy.spatial.distance import cdist
import warnings

<<<<<<< HEAD

def floyd_steinberg(image, levels=4):
=======
def floyd_steinberg(image, levels=10):
>>>>>>> 2210d51d
    """
    Aplica Floyd-Steinberg em imagens RGB com paleta reduzida.
    """
    # Converte a imagem para um array NumPy
    pixels = np.array(image, dtype=float)
    width, height = image.size
    
    # Conta a quantidade de pixels na imagem original
    pixel_count = width * height
    print(f"Quantidade de pixels na imagem original: {pixel_count}")
    
    # Conta a quantidade de cores na imagem original
    color_count = count_colors(image)
    print(f"Quantidade de cores na imagem original: {color_count}")
    
    # Calcula o passo de quantização
    step = 255.0 / (levels - 1)
    
    # Itera sobre cada pixel
    for y in range(height - 1):  # Evita ultrapassar os limites
        for x in range(1, width - 1):  # Evita ultrapassar os limites
            # Processa cada canal de cor (R, G, B)
            for c in range(3):
                old_pixel = pixels[y, x, c]
                
                # Quantiza o pixel para o nível mais próximo
                new_pixel = round(old_pixel / step) * step
                new_pixel = np.clip(new_pixel, 0, 255)
                
                # Define o novo valor do pixel
                pixels[y, x, c] = new_pixel
                
                # Calcula o erro de quantização
                error = old_pixel - new_pixel
                
                # Distribui o erro para os vizinhos
                pixels[y, x + 1, c] += error * 7 / 16  # Direita
                pixels[y + 1, x - 1, c] += error * 3 / 16  # Inferior esquerdo
                pixels[y + 1, x, c] += error * 5 / 16  # Inferior
                pixels[y + 1, x + 1, c] += error * 1 / 16  # Inferior direito
    
    # Garante que os valores dos pixels estejam no intervalo [0, 255]
    pixels = np.clip(pixels, 0, 255)
    
    # Converte o array de volta para uma imagem PIL
<<<<<<< HEAD
    output_image = Image.fromarray(pixels.astype(np.uint8), mode="RGB")
    
    # Conta a quantidade de cores na imagem após o dithering
    output_color_count = count_colors(output_image)
    print(f"Quantidade de cores após dithering: {output_color_count}")
    
    return output_image

def pixelate_image(image, scale_factor=0.1, colors=64):
=======
    return Image.fromarray(pixels.astype(np.uint8), mode="RGB")

def pixelate_image(image, pixel_size=256):
>>>>>>> 2210d51d
    """
    Pixelates the image by reducing it to the specified pixel dimensions 
    and scaling it back up using nearest neighbor interpolation.
    
    Args:
        image (PIL.Image): Original image
        pixel_size (int): The desired pixel block size (e.g., 64 = 64x64 pixels)
                         Common values: 256, 128, 64, 32, 16
    
    Returns:
        PIL.Image: Pixelated image with original colors
    """
    width, height = image.size
    
    # Calculate new dimensions maintaining aspect ratio
    aspect_ratio = width / height
    if width > height:
        new_width = pixel_size
        new_height = int(pixel_size / aspect_ratio)
    else:
        new_height = pixel_size
        new_width = int(pixel_size * aspect_ratio)
    
    # Ensure minimum dimension is at least 1 pixel
    new_width = max(1, new_width)
    new_height = max(1, new_height)
    
    # Reduce resolution and scale back up
    small_image = image.resize((new_width, new_height), Image.NEAREST)
    pixelated_image = small_image.resize((width, height), Image.NEAREST)
    
    return pixelated_image

def get_dominant_colors(image, num_colors):
    """
    Extract dominant colors by clustering and return median colors of each cluster.
    Uses MiniBatchKMeans which is more memory efficient.
    """
    # Convert image to numpy array
    with warnings.catch_warnings():
        warnings.simplefilter("ignore")  # Suppress KMeans warnings
        img_array = np.array(image.convert("RGB"))
        h, w, _ = img_array.shape
        
        # Reshape to 2D array of pixels (sample if too large)
        pixels = img_array.reshape((h * w, 3))
        
        # For large images, use a subset of pixels
        if len(pixels) > 10000:
            rng = np.random.default_rng()
            pixels = rng.choice(pixels, size=10000, replace=False)
        
        # Use MiniBatchKMeans which is more efficient
        kmeans = MiniBatchKMeans(n_clusters=num_colors, 
                                random_state=0,
                                batch_size=256,
                                compute_labels=True).fit(pixels)
        
        # Get cluster centers (already computed efficiently)
        cluster_colors = kmeans.cluster_centers_.astype(int)
        
        return [tuple(color) for color in cluster_colors]

def apply_median_palette(image, num_colors):

    """
    Quantize the image using clustered colors.
    More efficient implementation using direct cluster centers.
    """
    # Get the cluster colors
    palette_colors = get_dominant_colors(image, num_colors)
    
<<<<<<< HEAD
    # Conta a quantidade de pixels na imagem reduzida
    pixel_count = new_width * new_height
    print(f"Quantidade de pixels na imagem reduzida: {pixel_count}")
    
    # Conta a quantidade de cores na imagem pixelizada
    color_count = count_colors(quantized_image)
    print(f"Quantidade de cores na imagem pixelizada: {color_count}")
    
    # Expande a imagem de volta para o tamanho original
    pixelated_image = quantized_image.resize((width, height), Image.NEAREST)
    
    return pixelated_image

def count_colors(image):
    """
    Conta a quantidade de cores únicas em uma imagem.

    Args:
        image (PIL.Image): A imagem a ser analisada.

    Returns:
        int: Número de cores únicas na imagem.
    """
    # Converte a imagem para um array numpy
    pixels = np.array(image)
    
    # Redimensiona o array para uma lista de pixels (cada pixel é uma tupla RGB)
    pixels = pixels.reshape(-1, pixels.shape[-1])
    
    # Remove duplicatas para contar cores únicas
    unique_colors = np.unique(pixels, axis=0)
    return len(unique_colors)
=======
    # Create a palette image
    palette = Image.new("P", (1, 1))
    palette_data = [color for rgb in palette_colors for color in rgb]
    # Pad palette with black if needed
    palette_data += [0] * (256 * 3 - len(palette_data))
    palette.putpalette(palette_data)
    
    # Quantize the image using the custom palette
    quantized = image.convert("RGB").quantize(palette=palette, dither=Image.NONE)
    return quantized.convert("RGB")
>>>>>>> 2210d51d
<|MERGE_RESOLUTION|>--- conflicted
+++ resolved
@@ -7,12 +7,7 @@
 from scipy.spatial.distance import cdist
 import warnings
 
-<<<<<<< HEAD
-
-def floyd_steinberg(image, levels=4):
-=======
 def floyd_steinberg(image, levels=10):
->>>>>>> 2210d51d
     """
     Aplica Floyd-Steinberg em imagens RGB com paleta reduzida.
     """
@@ -58,21 +53,9 @@
     pixels = np.clip(pixels, 0, 255)
     
     # Converte o array de volta para uma imagem PIL
-<<<<<<< HEAD
-    output_image = Image.fromarray(pixels.astype(np.uint8), mode="RGB")
-    
-    # Conta a quantidade de cores na imagem após o dithering
-    output_color_count = count_colors(output_image)
-    print(f"Quantidade de cores após dithering: {output_color_count}")
-    
-    return output_image
-
-def pixelate_image(image, scale_factor=0.1, colors=64):
-=======
     return Image.fromarray(pixels.astype(np.uint8), mode="RGB")
 
 def pixelate_image(image, pixel_size=256):
->>>>>>> 2210d51d
     """
     Pixelates the image by reducing it to the specified pixel dimensions 
     and scaling it back up using nearest neighbor interpolation.
@@ -145,40 +128,6 @@
     # Get the cluster colors
     palette_colors = get_dominant_colors(image, num_colors)
     
-<<<<<<< HEAD
-    # Conta a quantidade de pixels na imagem reduzida
-    pixel_count = new_width * new_height
-    print(f"Quantidade de pixels na imagem reduzida: {pixel_count}")
-    
-    # Conta a quantidade de cores na imagem pixelizada
-    color_count = count_colors(quantized_image)
-    print(f"Quantidade de cores na imagem pixelizada: {color_count}")
-    
-    # Expande a imagem de volta para o tamanho original
-    pixelated_image = quantized_image.resize((width, height), Image.NEAREST)
-    
-    return pixelated_image
-
-def count_colors(image):
-    """
-    Conta a quantidade de cores únicas em uma imagem.
-
-    Args:
-        image (PIL.Image): A imagem a ser analisada.
-
-    Returns:
-        int: Número de cores únicas na imagem.
-    """
-    # Converte a imagem para um array numpy
-    pixels = np.array(image)
-    
-    # Redimensiona o array para uma lista de pixels (cada pixel é uma tupla RGB)
-    pixels = pixels.reshape(-1, pixels.shape[-1])
-    
-    # Remove duplicatas para contar cores únicas
-    unique_colors = np.unique(pixels, axis=0)
-    return len(unique_colors)
-=======
     # Create a palette image
     palette = Image.new("P", (1, 1))
     palette_data = [color for rgb in palette_colors for color in rgb]
@@ -188,5 +137,4 @@
     
     # Quantize the image using the custom palette
     quantized = image.convert("RGB").quantize(palette=palette, dither=Image.NONE)
-    return quantized.convert("RGB")
->>>>>>> 2210d51d
+    return quantized.convert("RGB")